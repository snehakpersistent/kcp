# Copyright 2021 The KCP Authors.
#
# Licensed under the Apache License, Version 2.0 (the "License");
# you may not use this file except in compliance with the License.
# You may obtain a copy of the License at
#
#     http://www.apache.org/licenses/LICENSE-2.0
#
# Unless required by applicable law or agreed to in writing, software
# distributed under the License is distributed on an "AS IS" BASIS,
# WITHOUT WARRANTIES OR CONDITIONS OF ANY KIND, either express or implied.
# See the License for the specific language governing permissions and
# limitations under the License.

# We need bash for some conditional logic below.
SHELL := /usr/bin/env bash -e

GO_INSTALL = ./hack/go-install.sh

TOOLS_DIR=hack/tools
TOOLS_GOBIN_DIR := $(abspath $(TOOLS_DIR))
GOBIN_DIR=$(abspath ./bin )
PATH := $(GOBIN_DIR):$(TOOLS_GOBIN_DIR):$(PATH)
TMPDIR := $(shell mktemp -d)

CONTROLLER_GEN_VER := v0.7.0
CONTROLLER_GEN_BIN := controller-gen
CONTROLLER_GEN := $(TOOLS_DIR)/$(CONTROLLER_GEN_BIN)-$(CONTROLLER_GEN_VER)
export CONTROLLER_GEN # so hack scripts can use it

YAML_PATCH_VER ?= v0.0.11
YAML_PATCH_BIN := yaml-patch
YAML_PATCH := $(TOOLS_DIR)/$(YAML_PATCH_BIN)-$(YAML_PATCH_VER)
export YAML_PATCH # so hack scripts can use it

OPENSHIFT_GOIMPORTS_VER := c72f1dc2e3aacfa00aece3391d938c9bc734e791
OPENSHIFT_GOIMPORTS_BIN := openshift-goimports
OPENSHIFT_GOIMPORTS := $(TOOLS_DIR)/$(OPENSHIFT_GOIMPORTS_BIN)-$(OPENSHIFT_GOIMPORTS_VER)
export OPENSHIFT_GOIMPORTS # so hack scripts can use it

GOLANGCI_LINT_VER := v1.47.2
GOLANGCI_LINT_BIN := golangci-lint
GOLANGCI_LINT := $(TOOLS_GOBIN_DIR)/$(GOLANGCI_LINT_BIN)-$(GOLANGCI_LINT_VER)

STATICCHECK_VER := 2022.1
STATICCHECK_BIN := staticcheck
STATICCHECK := $(TOOLS_GOBIN_DIR)/$(STATICCHECK_BIN)-$(STATICCHECK_VER)

GOTESTSUM_VER := v1.8.1
GOTESTSUM_BIN := gotestsum
GOTESTSUM := $(abspath $(TOOLS_DIR))/$(GOTESTSUM_BIN)-$(GOTESTSUM_VER)

<<<<<<< HEAD
ARCH ?= $(subst 64,,$(shell uname -p | sed s/x86_/amd/))64
OS := linux
=======
LOGCHECK_VER := v0.2.0
LOGCHECK_BIN := logcheck
LOGCHECK := $(TOOLS_GOBIN_DIR)/$(LOGCHECK_BIN)-$(LOGCHECK_VER)
export LOGCHECK # so hack scripts can use it

ARCH := $(subst 64,,$(shell uname -p | sed s/x86_/amd/))64
>>>>>>> b739fa5b

KUBE_MAJOR_VERSION := $(shell go mod edit -json | jq '.Require[] | select(.Path == "k8s.io/kubernetes") | .Version' --raw-output | sed 's/v\([0-9]*\).*/\1/')
KUBE_MINOR_VERSION := $(shell go mod edit -json | jq '.Require[] | select(.Path == "k8s.io/kubernetes") | .Version' --raw-output | sed "s/v[0-9]*\.\([0-9]*\).*/\1/")
GIT_COMMIT := $(shell git rev-parse --short HEAD || echo 'local')
GIT_DIRTY := $(shell git diff --quiet && echo 'clean' || echo 'dirty')
GIT_VERSION := $(shell go mod edit -json | jq '.Require[] | select(.Path == "k8s.io/kubernetes") | .Version' --raw-output)+kcp-$(shell git describe --tags --match='v*' --abbrev=14 "$(GIT_COMMIT)^{commit}" 2>/dev/null || echo v0.0.0-$(GIT_COMMIT))
BUILD_DATE := $(shell date -u +'%Y-%m-%dT%H:%M:%SZ')
LDFLAGS := \
	-X k8s.io/client-go/pkg/version.gitCommit=${GIT_COMMIT} \
	-X k8s.io/client-go/pkg/version.gitTreeState=${GIT_DIRTY} \
	-X k8s.io/client-go/pkg/version.gitVersion=${GIT_VERSION} \
	-X k8s.io/client-go/pkg/version.gitMajor=${KUBE_MAJOR_VERSION} \
	-X k8s.io/client-go/pkg/version.gitMinor=${KUBE_MINOR_VERSION} \
	-X k8s.io/client-go/pkg/version.buildDate=${BUILD_DATE} \
	\
	-X k8s.io/component-base/version.gitCommit=${GIT_COMMIT} \
	-X k8s.io/component-base/version.gitTreeState=${GIT_DIRTY} \
	-X k8s.io/component-base/version.gitVersion=${GIT_VERSION} \
	-X k8s.io/component-base/version.gitMajor=${KUBE_MAJOR_VERSION} \
	-X k8s.io/component-base/version.gitMinor=${KUBE_MINOR_VERSION} \
	-X k8s.io/component-base/version.buildDate=${BUILD_DATE}
all: build
.PHONY: all

ldflags:
	@echo $(LDFLAGS)

.PHONY: require-%
require-%:
	@if ! command -v $* 1> /dev/null 2>&1; then echo "$* not found in \$$PATH"; exit 1; fi

build: WHAT ?= ./cmd/...
build: require-jq require-go require-git verify-go-versions ## Build the project
	GOOS=$(OS) GOARCH=$(ARCH) go build $(BUILDFLAGS) -ldflags="$(LDFLAGS)" -o bin $(WHAT)
.PHONY: build

.PHONY: build-all
build-all:
	GOOS=$(OS) GOARCH=$(ARCH) $(MAKE) build WHAT=./cmd/...
	date

.PHONY: build-kind-images
build-kind-images-ko: require-ko
	$(eval SYNCER_IMAGE=$(shell KO_DOCKER_REPO=kind.local ko build --platform=linux/$(ARCH) ./cmd/syncer))
	$(eval TEST_IMAGE=$(shell KO_DOCKER_REPO=kind.local ko build --platform=linux/$(ARCH) ./test/e2e/fixtures/kcp-test-image))
build-kind-images: build-kind-images-ko
	test -n "$(SYNCER_IMAGE)" || (echo Failed to create syncer image; exit 1)
	test -n "$(TEST_IMAGE)" || (echo Failed to create test image; exit 1)

install: WHAT ?= ./cmd/...
install:
	go install GOOS=$(OS) GOARCH=$(ARCH) -ldflags="$(LDFLAGS)" $(WHAT)
.PHONY: install

$(GOLANGCI_LINT):
	GOBIN=$(TOOLS_GOBIN_DIR) $(GO_INSTALL) github.com/golangci/golangci-lint/cmd/golangci-lint $(GOLANGCI_LINT_BIN) $(GOLANGCI_LINT_VER)

$(STATICCHECK):
	GOBIN=$(TOOLS_GOBIN_DIR) $(GO_INSTALL) honnef.co/go/tools/cmd/staticcheck $(STATICCHECK_BIN) $(STATICCHECK_VER)

$(LOGCHECK):
	GOBIN=$(TOOLS_GOBIN_DIR) $(GO_INSTALL) sigs.k8s.io/logtools/logcheck $(LOGCHECK_BIN) $(LOGCHECK_VER)

lint: $(GOLANGCI_LINT) $(STATICCHECK) $(LOGCHECK)
	$(GOLANGCI_LINT) run --timeout=10m ./...
	$(STATICCHECK) -checks ST1019,ST1005 ./...
	./hack/verify-contextual-logging.sh
.PHONY: lint

update-contextual-logging: $(LOGCHECK)
	UPDATE=true ./hack/verify-contextual-logging.sh
.PHONY: update-contextual-logging

vendor: ## Vendor the dependencies
	go mod tidy
	go mod vendor
.PHONY: vendor

tools: $(GOLANGCI_LINT) $(CONTROLLER_GEN) $(YAML_PATCH) $(GOTESTSUM) $(OPENSHIFT_GOIMPORTS)
.PHONY: tools

$(CONTROLLER_GEN):
	GOBIN=$(TOOLS_GOBIN_DIR) $(GO_INSTALL) sigs.k8s.io/controller-tools/cmd/controller-gen $(CONTROLLER_GEN_BIN) $(CONTROLLER_GEN_VER)

$(YAML_PATCH):
	GOBIN=$(TOOLS_GOBIN_DIR) $(GO_INSTALL) github.com/pivotal-cf/yaml-patch/cmd/yaml-patch $(YAML_PATCH_BIN) $(YAML_PATCH_VER)

$(GOTESTSUM):
	GOBIN=$(TOOLS_GOBIN_DIR) $(GO_INSTALL) gotest.tools/gotestsum $(GOTESTSUM_BIN) $(GOTESTSUM_VER)

codegen: $(CONTROLLER_GEN) $(YAML_PATCH) ## Run the codegenerators
	go mod download
	./hack/update-codegen.sh
	$(MAKE) imports
.PHONY: codegen

# Note, running this locally if you have any modified files, even those that are not generated,
# will result in an error. This target is mostly for CI jobs.
.PHONY: verify-codegen
verify-codegen:
	if [[ -n "${GITHUB_WORKSPACE}" ]]; then \
		mkdir -p $$(go env GOPATH)/src/github.com/kcp-dev; \
		ln -s ${GITHUB_WORKSPACE} $$(go env GOPATH)/src/github.com/kcp-dev/kcp; \
	fi

	$(MAKE) codegen

	if ! git diff --quiet HEAD; then \
		git diff; \
		echo "You need to run 'make codegen' to update generated files and commit them"; \
		exit 1; \
	fi

$(OPENSHIFT_GOIMPORTS):
	GOBIN=$(TOOLS_GOBIN_DIR) $(GO_INSTALL) github.com/openshift-eng/openshift-goimports $(OPENSHIFT_GOIMPORTS_BIN) $(OPENSHIFT_GOIMPORTS_VER)

.PHONY: imports
imports: $(OPENSHIFT_GOIMPORTS)
	$(OPENSHIFT_GOIMPORTS) -m github.com/kcp-dev/kcp

$(TOOLS_DIR)/verify_boilerplate.py:
	mkdir -p $(TOOLS_DIR)
	curl --fail --retry 3 -L -o $(TOOLS_DIR)/verify_boilerplate.py https://raw.githubusercontent.com/kubernetes/repo-infra/master/hack/verify_boilerplate.py
	chmod +x $(TOOLS_DIR)/verify_boilerplate.py

.PHONY: verify-boilerplate
verify-boilerplate: $(TOOLS_DIR)/verify_boilerplate.py
	$(TOOLS_DIR)/verify_boilerplate.py --boilerplate-dir=hack/boilerplate

ifdef ARTIFACT_DIR
GOTESTSUM_ARGS += --junitfile=$(ARTIFACT_DIR)/junit.xml
endif

GO_TEST = go test
ifdef USE_GOTESTSUM
GO_TEST = $(GOTESTSUM) $(GOTESTSUM_ARGS) --
endif

COUNT ?= 1
E2E_PARALLELISM ?= 1

.PHONY: test-e2e
ifdef USE_GOTESTSUM
test-e2e: $(GOTESTSUM)
endif
test-e2e: TEST_ARGS ?=
test-e2e: WHAT ?= ./test/e2e...
test-e2e: build-all
	UNSAFE_E2E_HACK_DISABLE_ETCD_FSYNC=true NO_GORUN=1 GOOS=$(OS) GOARCH=$(ARCH) $(GO_TEST) -race -count $(COUNT) -p $(E2E_PARALLELISM) -parallel $(E2E_PARALLELISM) $(WHAT) $(TEST_ARGS)

.PHONY: test-e2e-shared
ifdef USE_GOTESTSUM
test-e2e-shared: $(GOTESTSUM)
endif
test-e2e-shared: TEST_ARGS ?=
test-e2e-shared: WHAT ?= ./test/e2e...
test-e2e-shared: WORK_DIR ?= .
ifdef ARTIFACT_DIR
test-e2e-shared: LOG_DIR ?= $(ARTIFACT_DIR)/kcp
else
test-e2e-shared: LOG_DIR ?= $(WORK_DIR)/.kcp
endif
test-e2e-shared: require-kind build-all build-kind-images
	mkdir -p "$(LOG_DIR)" "$(WORK_DIR)/.kcp"
	kind get kubeconfig > "$(WORK_DIR)/.kcp/kind.kubeconfig"
	rm -f "$(WORK_DIR)/.kcp/admin.kubeconfig"
	UNSAFE_E2E_HACK_DISABLE_ETCD_FSYNC=true NO_GORUN=1 ./bin/test-server --log-file-path="$(LOG_DIR)/kcp.log" $(TEST_SERVER_ARGS) 2>&1 & PID=$$! && echo "PID $$PID" && \
	trap 'kill -TERM $$PID' TERM INT EXIT && \
	while [ ! -f "$(WORK_DIR)/.kcp/admin.kubeconfig" ]; do sleep 1; done && \
	NO_GORUN=1 GOOS=$(OS) GOARCH=$(ARCH) $(GO_TEST) -race -count $(COUNT) -p $(E2E_PARALLELISM) -parallel $(E2E_PARALLELISM) $(WHAT) $(TEST_ARGS) \
		-args --use-default-kcp-server --syncer-image="$(SYNCER_IMAGE)" --kcp-test-image="$(TEST_IMAGE)" --pcluster-kubeconfig="$(abspath $(WORK_DIR)/.kcp/kind.kubeconfig)" \
	$(if $(value WAIT),|| { echo "Terminated with $$?"; wait "$$PID"; },)

.PHONY: test-e2e-sharded
ifdef USE_GOTESTSUM
test-e2e-sharded: $(GOTESTSUM)
endif
test-e2e-sharded: TEST_ARGS ?=
test-e2e-sharded: WHAT ?= ./test/e2e...
test-e2e-sharded: WORK_DIR ?= .
ifdef ARTIFACT_DIR
test-e2e-sharded: LOG_DIR ?= $(ARTIFACT_DIR)/kcp
else
test-e2e-sharded: LOG_DIR ?= $(WORK_DIR)/.kcp
endif
test-e2e-sharded: require-kind build-all build-kind-images
	mkdir -p "$(LOG_DIR)" "$(WORK_DIR)/.kcp"
	kind get kubeconfig > "$(WORK_DIR)/.kcp/kind.kubeconfig"
	rm -f "$(WORK_DIR)/.kcp/admin.kubeconfig"
	UNSAFE_E2E_HACK_DISABLE_ETCD_FSYNC=true NO_GORUN=1 ./bin/sharded-test-server --v=2 --log-dir-path="$(LOG_DIR)" --work-dir-path="$(WORK_DIR)" $(TEST_SERVER_ARGS) --number-of-shards=2 2>&1 & PID=$$!; echo "PID $$PID" && \
	trap 'kill -TERM $$PID' TERM INT EXIT && \
	while [ ! -f "$(WORK_DIR)/.kcp/admin.kubeconfig" ]; do sleep 1; done && \
	NO_GORUN=1 GOOS=$(OS) GOARCH=$(ARCH) $(GO_TEST) -race -count $(COUNT) -p $(E2E_PARALLELISM) -parallel $(E2E_PARALLELISM) $(WHAT) $(TEST_ARGS) \
		-args --use-default-kcp-server --root-shard-kubeconfig=$(PWD)/.kcp-0/admin.kubeconfig \
		--syncer-image="$(SYNCER_IMAGE)" --kcp-test-image="$(TEST_IMAGE)" --pcluster-kubeconfig="$(abspath $(WORK_DIR)/.kcp/kind.kubeconfig)" \
	$(if $(value WAIT),|| { echo "Terminated with $$?"; wait "$$PID"; },)

.PHONY: test
ifdef USE_GOTESTSUM
test: $(GOTESTSUM)
endif
test: WHAT ?= ./...
# We will need to move into the sub package, of pkg/apis to run those tests.
test:
	$(GO_TEST) -race -count $(COUNT) -coverprofile=coverage.txt -covermode=atomic $(TEST_ARGS) $$(go list "$(WHAT)" | grep -v ./test/e2e/)
	cd pkg/apis && $(GO_TEST) -race -count $(COUNT) -coverprofile=coverage.txt -covermode=atomic $(TEST_ARGS) $(WHAT)

.PHONY: verify-k8s-deps
verify-k8s-deps:
	hack/validate-k8s.sh

.PHONY: verify-imports
verify-imports:
	hack/verify-imports.sh

.PHONY: verify-go-versions
verify-go-versions:
	hack/verify-go-versions.sh

.PHONY: help
help: ## Show this help.
	@grep -E '^[a-zA-Z_-]+:.*?## .*$$' $(MAKEFILE_LIST) | sort | awk 'BEGIN {FS = ":.*?## "}; {printf "\033[36m%-30s\033[0m %s\n", $$1, $$2}'<|MERGE_RESOLUTION|>--- conflicted
+++ resolved
@@ -50,17 +50,13 @@
 GOTESTSUM_BIN := gotestsum
 GOTESTSUM := $(abspath $(TOOLS_DIR))/$(GOTESTSUM_BIN)-$(GOTESTSUM_VER)
 
-<<<<<<< HEAD
-ARCH ?= $(subst 64,,$(shell uname -p | sed s/x86_/amd/))64
-OS := linux
-=======
 LOGCHECK_VER := v0.2.0
 LOGCHECK_BIN := logcheck
 LOGCHECK := $(TOOLS_GOBIN_DIR)/$(LOGCHECK_BIN)-$(LOGCHECK_VER)
 export LOGCHECK # so hack scripts can use it
 
 ARCH := $(subst 64,,$(shell uname -p | sed s/x86_/amd/))64
->>>>>>> b739fa5b
+OS := linux
 
 KUBE_MAJOR_VERSION := $(shell go mod edit -json | jq '.Require[] | select(.Path == "k8s.io/kubernetes") | .Version' --raw-output | sed 's/v\([0-9]*\).*/\1/')
 KUBE_MINOR_VERSION := $(shell go mod edit -json | jq '.Require[] | select(.Path == "k8s.io/kubernetes") | .Version' --raw-output | sed "s/v[0-9]*\.\([0-9]*\).*/\1/")
