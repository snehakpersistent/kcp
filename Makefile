# Copyright 2021 The KCP Authors.
#
# Licensed under the Apache License, Version 2.0 (the "License");
# you may not use this file except in compliance with the License.
# You may obtain a copy of the License at
#
#     http://www.apache.org/licenses/LICENSE-2.0
#
# Unless required by applicable law or agreed to in writing, software
# distributed under the License is distributed on an "AS IS" BASIS,
# WITHOUT WARRANTIES OR CONDITIONS OF ANY KIND, either express or implied.
# See the License for the specific language governing permissions and
# limitations under the License.

# We need bash for some conditional logic below.
SHELL := /usr/bin/env bash -e

GO_INSTALL = ./hack/go-install.sh

TOOLS_DIR=hack/tools
TOOLS_GOBIN_DIR := $(abspath $(TOOLS_DIR))
GOBIN_DIR=$(abspath ./bin )
PATH := $(GOBIN_DIR):$(TOOLS_GOBIN_DIR):$(PATH)
TMPDIR := $(shell mktemp -d)

CONTROLLER_GEN_VER := v0.7.0
CONTROLLER_GEN_BIN := controller-gen
CONTROLLER_GEN := $(TOOLS_DIR)/$(CONTROLLER_GEN_BIN)-$(CONTROLLER_GEN_VER)
export CONTROLLER_GEN # so hack scripts can use it

YAML_PATCH_VER ?= v0.0.11
YAML_PATCH_BIN := yaml-patch
YAML_PATCH := $(TOOLS_DIR)/$(YAML_PATCH_BIN)-$(YAML_PATCH_VER)
export YAML_PATCH # so hack scripts can use it

OPENSHIFT_GOIMPORTS_VER := e3ded13788f820b9e4c79b44f7f8c63861100ac6
OPENSHIFT_GOIMPORTS_BIN := openshift-goimports
OPENSHIFT_GOIMPORTS := $(TOOLS_DIR)/$(OPENSHIFT_GOIMPORTS_BIN)-$(OPENSHIFT_GOIMPORTS_VER)
export OPENSHIFT_GOIMPORTS # so hack scripts can use it

GOLANGCI_LINT_VER := v1.47.2
GOLANGCI_LINT_BIN := golangci-lint
GOLANGCI_LINT := $(TOOLS_GOBIN_DIR)/$(GOLANGCI_LINT_BIN)-$(GOLANGCI_LINT_VER)

GOTESTSUM_VER := v1.8.1
GOTESTSUM_BIN := gotestsum
GOTESTSUM := $(abspath $(TOOLS_DIR))/$(GOTESTSUM_BIN)-$(GOTESTSUM_VER)

ARCH := $(subst 64,,$(shell uname -p | sed s/x86_/amd/))64
OS := linux

KUBE_MAJOR_VERSION := $(shell go mod edit -json | jq '.Require[] | select(.Path == "k8s.io/kubernetes") | .Version' --raw-output | sed 's/v\([0-9]*\).*/\1/')
KUBE_MINOR_VERSION := $(shell go mod edit -json | jq '.Require[] | select(.Path == "k8s.io/kubernetes") | .Version' --raw-output | sed "s/v[0-9]*\.\([0-9]*\).*/\1/")
GIT_COMMIT := $(shell git rev-parse --short HEAD || echo 'local')
GIT_DIRTY := $(shell git diff --quiet && echo 'clean' || echo 'dirty')
GIT_VERSION := $(shell go mod edit -json | jq '.Require[] | select(.Path == "k8s.io/kubernetes") | .Version' --raw-output)+kcp-$(shell git describe --tags --match='v*' --abbrev=14 "$(GIT_COMMIT)^{commit}" 2>/dev/null || echo v0.0.0-$(GIT_COMMIT))
BUILD_DATE := $(shell date -u +'%Y-%m-%dT%H:%M:%SZ')
LDFLAGS := \
	-X k8s.io/client-go/pkg/version.gitCommit=${GIT_COMMIT} \
	-X k8s.io/client-go/pkg/version.gitTreeState=${GIT_DIRTY} \
	-X k8s.io/client-go/pkg/version.gitVersion=${GIT_VERSION} \
	-X k8s.io/client-go/pkg/version.gitMajor=${KUBE_MAJOR_VERSION} \
	-X k8s.io/client-go/pkg/version.gitMinor=${KUBE_MINOR_VERSION} \
	-X k8s.io/client-go/pkg/version.buildDate=${BUILD_DATE} \
	\
	-X k8s.io/component-base/version.gitCommit=${GIT_COMMIT} \
	-X k8s.io/component-base/version.gitTreeState=${GIT_DIRTY} \
	-X k8s.io/component-base/version.gitVersion=${GIT_VERSION} \
	-X k8s.io/component-base/version.gitMajor=${KUBE_MAJOR_VERSION} \
	-X k8s.io/component-base/version.gitMinor=${KUBE_MINOR_VERSION} \
	-X k8s.io/component-base/version.buildDate=${BUILD_DATE}
all: build
.PHONY: all

ldflags:
	@echo $(LDFLAGS)

.PHONY: require-%
require-%:
	@if ! command -v $* 1> /dev/null 2>&1; then echo "$* not found in \$$PATH"; exit 1; fi

build: WHAT ?= ./cmd/...
<<<<<<< HEAD
build: require-jq require-go require-git ## Build the project
	GOOS=$(OS) GOARCH=$(ARCH) go build $(BUILDFLAGS) -ldflags="$(LDFLAGS)" -o bin $(WHAT)
=======
build: require-jq require-go require-git verify-go-versions ## Build the project
	go build $(BUILDFLAGS) -ldflags="$(LDFLAGS)" -o bin $(WHAT)
>>>>>>> 16f9ec61
.PHONY: build

.PHONY: build-all
build-all:
	@$(MAKE) build WHAT=./cmd/...

.PHONY: build-kind-images
build-kind-images-ko: require-ko
	$(eval SYNCER_IMAGE=$(shell KO_DOCKER_REPO=kind.local ko build --platform=linux/$(ARCH) ./cmd/syncer))
	$(eval TEST_IMAGE=$(shell KO_DOCKER_REPO=kind.local ko build --platform=linux/$(ARCH) ./test/e2e/fixtures/kcp-test-image))
build-kind-images: build-kind-images-ko
	test -n "$(SYNCER_IMAGE)" || (echo Failed to create syncer image; exit 1)
	test -n "$(TEST_IMAGE)" || (echo Failed to create test image; exit 1)

install: WHAT ?= ./cmd/...
install:
	go install GOOS=$(OS) GOARCH=$(ARCH) -ldflags="$(LDFLAGS)" $(WHAT)
.PHONY: install

$(GOLANGCI_LINT):
	GOBIN=$(TOOLS_GOBIN_DIR) $(GO_INSTALL) github.com/golangci/golangci-lint/cmd/golangci-lint $(GOLANGCI_LINT_BIN) $(GOLANGCI_LINT_VER)

lint: $(GOLANGCI_LINT)
	$(GOLANGCI_LINT) run --timeout=10m ./...
.PHONY: lint

vendor: ## Vendor the dependencies
	go mod tidy
	go mod vendor
.PHONY: vendor

tools: $(GOLANGCI_LINT) $(CONTROLLER_GEN) $(YAML_PATCH) $(GOTESTSUM) $(OPENSHIFT_GOIMPORTS)
.PHONY: tools

$(CONTROLLER_GEN):
	GOBIN=$(TOOLS_GOBIN_DIR) $(GO_INSTALL) sigs.k8s.io/controller-tools/cmd/controller-gen $(CONTROLLER_GEN_BIN) $(CONTROLLER_GEN_VER)

$(YAML_PATCH):
	GOBIN=$(TOOLS_GOBIN_DIR) $(GO_INSTALL) github.com/pivotal-cf/yaml-patch/cmd/yaml-patch $(YAML_PATCH_BIN) $(YAML_PATCH_VER)

$(GOTESTSUM):
	GOBIN=$(TOOLS_GOBIN_DIR) $(GO_INSTALL) gotest.tools/gotestsum $(GOTESTSUM_BIN) $(GOTESTSUM_VER)

codegen: $(CONTROLLER_GEN) $(YAML_PATCH) ## Run the codegenerators
	go mod download
	./hack/update-codegen.sh
	$(MAKE) imports
.PHONY: codegen

# Note, running this locally if you have any modified files, even those that are not generated,
# will result in an error. This target is mostly for CI jobs.
.PHONY: verify-codegen
verify-codegen:
	if [[ -n "${GITHUB_WORKSPACE}" ]]; then \
		mkdir -p $$(go env GOPATH)/src/github.com/kcp-dev; \
		ln -s ${GITHUB_WORKSPACE} $$(go env GOPATH)/src/github.com/kcp-dev/kcp; \
	fi

	$(MAKE) codegen

	if ! git diff --quiet HEAD; then \
		git diff; \
		echo "You need to run 'make codegen' to update generated files and commit them"; \
		exit 1; \
	fi

$(OPENSHIFT_GOIMPORTS):
	GOBIN=$(TOOLS_GOBIN_DIR) $(GO_INSTALL) github.com/openshift-eng/openshift-goimports $(OPENSHIFT_GOIMPORTS_BIN) $(OPENSHIFT_GOIMPORTS_VER)

.PHONY: imports
imports: $(OPENSHIFT_GOIMPORTS)
	$(OPENSHIFT_GOIMPORTS) -m github.com/kcp-dev/kcp

$(TOOLS_DIR)/verify_boilerplate.py:
	mkdir -p $(TOOLS_DIR)
	curl --fail --retry 3 -L -o $(TOOLS_DIR)/verify_boilerplate.py https://raw.githubusercontent.com/kubernetes/repo-infra/master/hack/verify_boilerplate.py
	chmod +x $(TOOLS_DIR)/verify_boilerplate.py

.PHONY: verify-boilerplate
verify-boilerplate: $(TOOLS_DIR)/verify_boilerplate.py
	$(TOOLS_DIR)/verify_boilerplate.py --boilerplate-dir=hack/boilerplate

ifdef ARTIFACT_DIR
GOTESTSUM_ARGS += --junitfile=$(ARTIFACT_DIR)/junit.xml
endif

GO_TEST = go test
ifdef USE_GOTESTSUM
GO_TEST = $(GOTESTSUM) $(GOTESTSUM_ARGS) --
endif

COUNT ?= 1
E2E_PARALLELISM ?= 1

.PHONY: test-e2e
ifdef USE_GOTESTSUM
test-e2e: $(GOTESTSUM)
endif
test-e2e: TEST_ARGS ?=
test-e2e: WHAT ?= ./test/e2e...
test-e2e: build-all
<<<<<<< HEAD
	NO_GORUN=1 GOOS=$(OS) GOARCH=$(ARCH) $(GO_TEST) -race -count $(COUNT) -p $(E2E_PARALLELISM) -parallel $(E2E_PARALLELISM) $(WHAT) $(TEST_ARGS)
=======
	UNSAFE_E2E_HACK_DISABLE_ETCD_FSYNC=true NO_GORUN=1 $(GO_TEST) -race -count $(COUNT) -p $(E2E_PARALLELISM) -parallel $(E2E_PARALLELISM) $(WHAT) $(TEST_ARGS)
>>>>>>> 16f9ec61

.PHONY: test-e2e-shared
ifdef USE_GOTESTSUM
test-e2e-shared: $(GOTESTSUM)
endif
test-e2e-shared: TEST_ARGS ?=
test-e2e-shared: WHAT ?= ./test/e2e...
test-e2e-shared: WORK_DIR ?= .
ifdef ARTIFACT_DIR
test-e2e-shared: LOG_DIR ?= $(ARTIFACT_DIR)/kcp
else
test-e2e-shared: LOG_DIR ?= $(WORK_DIR)/.kcp
endif
test-e2e-shared: require-kind build-all build-kind-images
	mkdir -p "$(LOG_DIR)" "$(WORK_DIR)/.kcp"
	kind get kubeconfig > "$(WORK_DIR)/.kcp/kind.kubeconfig"
	rm -f "$(WORK_DIR)/.kcp/admin.kubeconfig"
	UNSAFE_E2E_HACK_DISABLE_ETCD_FSYNC=true NO_GORUN=1 ./bin/test-server --log-file-path="$(LOG_DIR)/kcp.log" $(TEST_SERVER_ARGS) 2>&1 & PID=$$! && echo "PID $$PID" && \
	trap 'kill -TERM $$PID' TERM INT EXIT && \
	while [ ! -f "$(WORK_DIR)/.kcp/admin.kubeconfig" ]; do sleep 1; done && \
	NO_GORUN=1 GOOS=$(OS) GOARCH=$(ARCH) $(GO_TEST) -race -count $(COUNT) -p $(E2E_PARALLELISM) -parallel $(E2E_PARALLELISM) $(WHAT) $(TEST_ARGS) \
		-args --use-default-kcp-server --syncer-image="$(SYNCER_IMAGE)" --kcp-test-image="$(TEST_IMAGE)" --pcluster-kubeconfig="$(abspath $(WORK_DIR)/.kcp/kind.kubeconfig)" \
	$(if $(value WAIT),|| { echo "Terminated with $$?"; wait "$$PID"; },)

.PHONY: test-e2e-sharded
ifdef USE_GOTESTSUM
test-e2e-sharded: $(GOTESTSUM)
endif
test-e2e-sharded: TEST_ARGS ?=
test-e2e-sharded: WHAT ?= ./test/e2e...
test-e2e-sharded: WORK_DIR ?= .
ifdef ARTIFACT_DIR
test-e2e-sharded: LOG_DIR ?= $(ARTIFACT_DIR)/kcp
else
test-e2e-sharded: LOG_DIR ?= $(WORK_DIR)/.kcp
endif
test-e2e-sharded: require-kind build-all build-kind-images
	mkdir -p "$(LOG_DIR)" "$(WORK_DIR)/.kcp"
	kind get kubeconfig > "$(WORK_DIR)/.kcp/kind.kubeconfig"
	rm -f "$(WORK_DIR)/.kcp/admin.kubeconfig"
	UNSAFE_E2E_HACK_DISABLE_ETCD_FSYNC=true NO_GORUN=1 ./bin/sharded-test-server --v=2 --log-dir-path="$(LOG_DIR)" --work-dir-path="$(WORK_DIR)" $(TEST_SERVER_ARGS) --number-of-shards=2 2>&1 & PID=$$!; echo "PID $$PID" && \
	trap 'kill -TERM $$PID' TERM INT EXIT && \
	while [ ! -f "$(WORK_DIR)/.kcp/admin.kubeconfig" ]; do sleep 1; done && \
	NO_GORUN=1 GOOS=$(OS) GOARCH=$(ARCH) $(GO_TEST) -race -count $(COUNT) -p $(E2E_PARALLELISM) -parallel $(E2E_PARALLELISM) $(WHAT) $(TEST_ARGS) \
		-args --use-default-kcp-server --root-shard-kubeconfig=$(PWD)/.kcp-0/admin.kubeconfig \
		--syncer-image="$(SYNCER_IMAGE)" --kcp-test-image="$(TEST_IMAGE)" --pcluster-kubeconfig="$(abspath $(WORK_DIR)/.kcp/kind.kubeconfig)" \
	$(if $(value WAIT),|| { echo "Terminated with $$?"; wait "$$PID"; },)

.PHONY: test
ifdef USE_GOTESTSUM
test: $(GOTESTSUM)
endif
test: WHAT ?= ./...
# We will need to move into the sub package, of pkg/apis to run those tests.
test:
	$(GO_TEST) -race -count $(COUNT) -coverprofile=coverage.txt -covermode=atomic $(TEST_ARGS) $$(go list "$(WHAT)" | grep -v ./test/e2e/)
	cd pkg/apis && $(GO_TEST) -race -count $(COUNT) -coverprofile=coverage.txt -covermode=atomic $(TEST_ARGS) $(WHAT)

.PHONY: verify-k8s-deps
verify-k8s-deps:
	hack/validate-k8s.sh

.PHONY: verify-imports
verify-imports:
	hack/verify-imports.sh

.PHONY: verify-go-imports
verify-go-versions:
	hack/verify-go-versions.sh

.PHONY: help
help: ## Show this help.
	@grep -E '^[a-zA-Z_-]+:.*?## .*$$' $(MAKEFILE_LIST) | sort | awk 'BEGIN {FS = ":.*?## "}; {printf "\033[36m%-30s\033[0m %s\n", $$1, $$2}'<|MERGE_RESOLUTION|>--- conflicted
+++ resolved
@@ -80,13 +80,8 @@
 	@if ! command -v $* 1> /dev/null 2>&1; then echo "$* not found in \$$PATH"; exit 1; fi
 
 build: WHAT ?= ./cmd/...
-<<<<<<< HEAD
-build: require-jq require-go require-git ## Build the project
+build: require-jq require-go require-git verify-go-versions ## Build the project
 	GOOS=$(OS) GOARCH=$(ARCH) go build $(BUILDFLAGS) -ldflags="$(LDFLAGS)" -o bin $(WHAT)
-=======
-build: require-jq require-go require-git verify-go-versions ## Build the project
-	go build $(BUILDFLAGS) -ldflags="$(LDFLAGS)" -o bin $(WHAT)
->>>>>>> 16f9ec61
 .PHONY: build
 
 .PHONY: build-all
@@ -188,11 +183,7 @@
 test-e2e: TEST_ARGS ?=
 test-e2e: WHAT ?= ./test/e2e...
 test-e2e: build-all
-<<<<<<< HEAD
-	NO_GORUN=1 GOOS=$(OS) GOARCH=$(ARCH) $(GO_TEST) -race -count $(COUNT) -p $(E2E_PARALLELISM) -parallel $(E2E_PARALLELISM) $(WHAT) $(TEST_ARGS)
-=======
-	UNSAFE_E2E_HACK_DISABLE_ETCD_FSYNC=true NO_GORUN=1 $(GO_TEST) -race -count $(COUNT) -p $(E2E_PARALLELISM) -parallel $(E2E_PARALLELISM) $(WHAT) $(TEST_ARGS)
->>>>>>> 16f9ec61
+	UNSAFE_E2E_HACK_DISABLE_ETCD_FSYNC=true NO_GORUN=1 GOOS=$(OS) GOARCH=$(ARCH) $(GO_TEST) -race -count $(COUNT) -p $(E2E_PARALLELISM) -parallel $(E2E_PARALLELISM) $(WHAT) $(TEST_ARGS)
 
 .PHONY: test-e2e-shared
 ifdef USE_GOTESTSUM
