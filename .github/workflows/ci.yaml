--- conflicted
+++ resolved
@@ -34,13 +34,8 @@
       - uses: actions/checkout@v3
       - uses: actions/setup-go@v3
         with:
-<<<<<<< HEAD
-          go-version: v1.17
-      - run: make build 
-=======
           go-version: v1.18
       - run: make build
->>>>>>> 16f9ec61
 
       # Install kind with a local registry
       - uses: container-tools/kind-action@v1
@@ -101,8 +96,8 @@
             dpkg -i docker-ce_19.03.7~3-0~ubuntu-bionic_ppc64el.deb docker-ce-cli_19.03.7~3-0~ubuntu-bionic_ppc64el.deb containerd-1.6.4-ppc64le.deb
             
             #Install Go, Kind
-            wget https://go.dev/dl/go1.17.linux-ppc64le.tar.gz
-            tar -C /usr/local -xzf go1.17.linux-ppc64le.tar.gz
+            wget https://go.dev/dl/go1.18.linux-ppc64le.tar.gz
+            tar -C /usr/local -xzf go1.18.linux-ppc64le.tar.gz
             export PATH=$PATH:/usr/local/go/bin
             go install github.com/google/ko@latest
             go install sigs.k8s.io/kind@v0.14.0
@@ -132,8 +127,8 @@
           apt-get install wget tar gcc -y
           
           #Install Go, Kind
-          wget https://go.dev/dl/go1.17.linux-ppc64le.tar.gz
-          tar -C /usr/local -xzf go1.17.linux-ppc64le.tar.gz
+          wget https://go.dev/dl/go1.18.linux-ppc64le.tar.gz
+          tar -C /usr/local -xzf go1.18.linux-ppc64le.tar.gz
           export PATH=$PATH:/usr/local/go/bin
           go install github.com/google/ko@latest
           go install sigs.k8s.io/kind@v0.14.0
